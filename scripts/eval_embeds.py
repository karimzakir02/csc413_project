"""
eval_embeds.py

Description: Used to evaluate embeddings on OOD data (unseen digits)
"""

# Standard libraries
import argparse
import json
import os

# Non-standard libraries
import faiss
import matplotlib.pyplot as plt
import numpy as np
import seaborn as sns
import torch
import umap
from scipy import stats
from sklearn import metrics as skmetrics
from sklearn.cluster import KMeans

import sys

sys.path.append(os.path.abspath("."))

# Custom libraries
from utils import data


################################################################################
#                                  Constants                                   #
################################################################################
# Random seed
SEED = 0

# Directories
DIR_CKPT = "checkpoints"
DIR_RESULTS = "results"

# Mapping of model to checkpoint subdirectory
MODEL_TO_SUBDIR = {
    # 0. Randomly Initialize Baseline
    "random_baseline": os.path.join("baseline", "z7mi9xm9"),

    # 0.1 ZerO Initialized Baseline
    "zero_baseline": os.path.join("baseline", "p4cve6b6"),

    # 1. Baseline (trained on ID data with seen digits)
    "id_baseline": os.path.join("baseline", "09xn0i9c"),

    # 2. Baseline (trained on OOD data (cov. shift) with seen digits)
    "ood_baseline": os.path.join("baseline", "y4zj35v8"),

    # 3. Disagreement Model (trained on ID and unlabeled OOD data with seen digits)
    "cdc": os.path.join("cdc", "ey3exgvt"),

    # 4. Self-Supervised Model (trained on OOD data with seen digits)
    "ssl_byol": os.path.join("ssl_byol_encoder"),

<<<<<<< HEAD
    # 5. CNN Model (untrained using random weights and pre-trained filters)
    "cnn0": os.path.join("cnn_embeds", "sampled_cnn_0"),

    "cnn1": os.path.join("cnn_embeds", "sampled_cnn_1"),
=======
    # 5. Pretrained Filters
    "pretrained_filters": os.path.join("pretrained_filters", "3_x_3_conv"),
>>>>>>> 102d2675
}


################################################################################
#                                  Functions                                   #
################################################################################
def load_embeds(model_name, seen=False):
    """
    Load embeddings given model name

    Parameters
    ----------
    model_name : str
        Name of model
    seen : bool, optional
        If True, load embeddings for OOD (seen digits with random colors).
        Otherwise, load embeddings for OOD (unseen digits with random colors).

    Returns
    -------
    np.array
        Embedding for each sample in the OOD test set (seen/unseen digits)
    """
    embed_dir = os.path.join(DIR_CKPT, MODEL_TO_SUBDIR[model_name])
    embed_path = os.path.join(embed_dir, f"ood_test_{'seen' if seen else 'unseen'}_feats.npz")
    assert os.path.exists(embed_path), "OOD unseen digits embeddings don't exist!"

    # Load embeddings
    with np.load(embed_path) as data:
        embeds = data["embeds"]

    return embeds


def plot_2d(embeds, labels, save_dir=None):
    """
    Create 2D UMAP plot of embeddings.

    Parameters
    ----------
    embeds : np.array
        (N, D) array of high-dimensional embeddings
    labels : list
        Labels for each of the N samples
    save_dir : str, optional
        If provided, save figure to directory, by default None
    """
    # Create a UMAP instance
    reducer = umap.UMAP()

    # Fit the model to your data and transform it to 2D
    embeddings_2d = reducer.fit_transform(embeds)

    # Set the style of the plot to be more aesthetically pleasing
    sns.set_theme(style='white', context='paper', rc={'figure.figsize':(14,10)})

    # Create a scatter plot
    sns.scatterplot(x=embeddings_2d[:, 0], y=embeddings_2d[:, 1], hue=labels, palette='colorblind', s=50, alpha=0.7)

    # Remove the axis
    plt.gca().set_axis_off()

    # Fix legends
    plt.legend(title='Unseen Digits', fontsize='medium', title_fontsize='x-large')

    # Add a title with a larger font size
    plt.title("2D UMAP Embeddings", fontsize=24)

    # Remove the grid
    plt.grid(False)

    # If not provided, skip saving
    if not os.path.exists(save_dir):
        return plt.gca()

    # Save the figure in high resolution
    save_path = os.path.join(save_dir, f'umap.png')
    plt.savefig(save_path, dpi=300, bbox_inches='tight')

    return plt.gca()


def compute_cluster_metrics(embeds, labels, method="kmeans"):
    """
    Cluster high-dimensional embeddings and compute accuracy with labels.

    Parameters
    ----------
    embeds : np.array
        (N, D) array of high-dimensional embeddings
    labels : list
        Labels for each of the N samples
    method : str
        Clustering methods, by default kmeans

    Returns
    -------
    dict
        Dictionary containing metrics from K-Means clustering
    """
    np.unique(labels)

    # Define the number of clusters
    n_clusters = len(np.unique(labels))

    # Create a model instance
    if method == "kmeans":
        model = KMeans(n_clusters=n_clusters, random_state=0)
    else:
        raise NotImplementedError(f"Clustering method `{method}` not implemented!")

    # Fit the model to your data
    model.fit(embeds)

    # Predict the labels of the embeddings
    preds = model.predict(embeds)

    # Compute metrics
    metrics = {
        "adjusted_rand_score": float(skmetrics.adjusted_rand_score(labels, preds)),
        "adjusted_mutual_info": float(skmetrics.adjusted_mutual_info_score(labels, preds)),
        "homogeneity": float(skmetrics.homogeneity_score(labels, preds)),
        "completeness": float(skmetrics.completeness_score(labels, preds)),
        "silhouette": float(skmetrics.silhouette_score(embeds, preds, metric='euclidean')),
    }
    print(metrics)
    return metrics


def compute_knn_accuracies(embeds, labels, k_s=(1, 3, 5, 7)):
    """
    Compute kNN accuracy given embeddings.

    Parameters
    ----------
    embeds : np.array
        (N, D) array of high-dimensional embeddings
    labels : list
        Labels for each of the N samples
    k_s : int
        Number of neighbors to do k-NN, by default (1, 3, 5, 7)

    Returns
    -------
    dict
        k-NN accuracy for various k's provided
    """
    print("Peforming kNN...")
    N = len(labels)
    knn_metrics = {}

    # Build index (on GPU)
    index = faiss.IndexFlatL2(embeds.shape[1])
    # Send to GPU, if possible
    if torch.cuda.is_available():
        print("Moving kNN index to GPU...")
        resource = faiss.StandardGpuResources()
        index = faiss.index_cpu_to_gpu(resource, 0, index)

    # Fit nearest neighbors model
    index.add(embeds)

    # Find greatest k+1 closest neighbors for each point
    max_k = max(k_s)
    _, neighbors = index.search(embeds, k=max_k+1)

    # Remove the first dimension, since closest neighbor will be the same point
    neighbors = neighbors[:, 1:]

    # Broadcast 1d labels array (to be indexable)
    labels_2d = np.broadcast_to(labels, (N, N))

    # For each of k, compute the accuracy of k neighbors
    for k in k_s:
        print(f"Peforming {k}-NN...")
        # Get the majority label among the first k neighbors
        curr_neighbors = neighbors[:, :k]

        # Create boolean mask for label indices
        mask = np.zeros((N, N), dtype=bool)
        np.put_along_axis(mask, curr_neighbors, values=True, axis=1)

        # Get majority label among neighbors
        curr_neighbor_labels = labels_2d[mask].reshape(N, k)
        preds, _ = stats.mode(curr_neighbor_labels, axis=1)

        # Compute accuracy
        knn_metrics[f"{k}-nn_accuracy"] = round((preds == labels).mean(), 4)

    print("Peforming k-NN...Done")
    return knn_metrics


def main(model_name, seen_digits=(0, 3, 5, 6, 8, 9), seen=False):
    """
    Perform evaluation on OOD test set (seen or unseen digits) with random
    colors.

    Parameters
    ----------
    model_name : str
        Name of model
    seen_digits : tuple, optional
        List of digits seen during training, by default (0, 3, 5, 6, 8, 9)
    seen : bool, optional
        If True, evaluate OOD test set with seen digits. Otherwise, evaluate
        OOD test set with unseen digits, by default False
    """
    seen_key = "ood_test_seen" if seen else "ood_test_unseen"

    # Load OOD test data (unseen digits)
    ood_test_dataset = data.load_data(seen_digits, torch.device("cpu"))[seen_key]
    labels = [y.item() for _, y in ood_test_dataset]

    # Map labels to seen/unseen digits
    # NOTE: Labels were previously encoded
    test_digits = list(seen_digits)
    if not seen:
        test_digits = [digit for digit in range(10) if digit not in seen_digits]
    decode_label = {idx: digit for idx, digit in enumerate(test_digits)}
    decoded_labels = [decode_label[label] for label in labels]

    # Load model embeddings
    embeds = load_embeds(model_name, seen=seen)

    # Create directory to save results
    save_dir = os.path.join(DIR_RESULTS, model_name, seen_key)
    if not os.path.exists(save_dir):
        os.makedirs(save_dir)

    # 1. Plot 2D UMAP
    plot_2d(embeds, decoded_labels, save_dir)

    # 2. Perform k-NN on embeddings
    metrics = {}
    metrics.update(compute_knn_accuracies(embeds, labels))

    # 3. Cluster embeddings
    metrics.update(compute_cluster_metrics(embeds, labels, method="kmeans"))

    # Save metrics
    with open(os.path.join(save_dir, "metrics.json"), "w") as f:
        json.dump(metrics, f, indent=4)


if __name__ == "__main__":
    # Set up parser
    PARSER = argparse.ArgumentParser()
    PARSER.add_argument(
        "--model_name", type=str, required=True,
        choices=list(MODEL_TO_SUBDIR.keys()))
    PARSER.add_argument(
        "--seen_digits", nargs="+", type=int,
        default=(0, 3, 5, 6, 8, 9),
    )
    PARSER.add_argument(
        "--seen", action="store_true",
    )

    # Parse arguments
    ARGS = PARSER.parse_args()

    # Call main
    main(ARGS.model_name, ARGS.seen_digits, ARGS.seen)<|MERGE_RESOLUTION|>--- conflicted
+++ resolved
@@ -58,15 +58,8 @@
     # 4. Self-Supervised Model (trained on OOD data with seen digits)
     "ssl_byol": os.path.join("ssl_byol_encoder"),
 
-<<<<<<< HEAD
-    # 5. CNN Model (untrained using random weights and pre-trained filters)
-    "cnn0": os.path.join("cnn_embeds", "sampled_cnn_0"),
-
-    "cnn1": os.path.join("cnn_embeds", "sampled_cnn_1"),
-=======
     # 5. Pretrained Filters
     "pretrained_filters": os.path.join("pretrained_filters", "3_x_3_conv"),
->>>>>>> 102d2675
 }
 
 
